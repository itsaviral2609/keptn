# Shipyard
Shipyard evolved out of the **Monitoring as Code** and **Performance Signature** work done by Dynatrace, Dynatrace customers & partners. Discussions and observations of what others have been doing in the market we came up with several use cases that Shipyard should support in the future. 

<<<<<<< HEAD
**Minimum Viable Product/Featureset: Automate Quality Gates**
=======
#### Minimum Viable Featureset: Automate Quality Gates
>>>>>>> 753bc055
The most basic goal and *minimum viable feature* is defining the criteria for an automated quality gate as services get pushed through different deployment stages.

#### Additional Use Cases: For future considerations
All use cases were presented first at Neotys PAC 2019. See slides and video recording once published here: https://www.neotys.com/performance-advisory-council/andreas-grabner. To list a few:

* Automated Test Generation
* Automated Baseline Definition for Alerting
* Automated Environment Health Checks
* Automated Synthetic Production SLA Monitoring

## Example Files
In the shipyard subdirectory, you find two sample shipyard files that define two different types of quality gates: (1) a pure functional quality gate and (2) a qualty gate focused on performance:

1. [shipyard_sockshop_carts_dev_func.json](./shipyard/shipyard_sockshop_carts_dev_func.json)
2. [shipyard_sockshop_carts_dev_perf.json](./shipyard/shipyard_sockshop_carts_dev_perf.json)

<<<<<<< HEAD
## MVP Use Case: Automated Quality Gates
Shipyard allows developers to define which tests to execute in a deployment stage and which metrics to evaluate to automatically quality rate the current build artifact/deployment. Shipyard therefore introduces the following concepts
1. A definition of metrics to evaluate
2. Thresholds and rating criteria for each metric
3. The tests to execute after which these metrics get evaluated

**Metric Sources**
As metrics can come from all sorts of tools, e.g: APM, Infrasturcture Monitoring, Testing Tools, Cloud or PaaS Platforms ... we allow metrics to be provided by different metric providers, e.g: Dynatrace, Neoload, Prometheus, ...
Here is an example section for metric sources:
```
=======
## Automated Quality Gates
Shipyard allows developers to define which tests to execute in a deployment stage and which metrics to evaluate to automatically quality rate the current build artifact/deployment. Shipyard therefore introduces the following concepts:

* A definition of metrics to evaluate
* Thresholds and rating criteria for each metric
* Tests to execute after which these metrics get evaluated

#### Metric Sources

As metrics can come from all sorts of tools, e.g., APM, Infrasturcture Monitoring, Testing Tools, Cloud or PaaS Platforms, etc., we allow metrics to be provided by different metric providers, e.g., Dynatrace, Neoload, Prometheus, and so on. Here is an example section for metric sources:

```json
>>>>>>> 753bc055
"sources": [
    {
        "provider": "dynatrace",
        "metrics": [
            {
                "id": "Avg_FailureRate_Carts",
                "query": {
                    "timeseriesId": "com.dynatrace.builtin:service.failurerate",
                    "aggregation": "avg",
                    "tags": ["service:$service", "app:$app", "environment:$environment"]
                }
            }
        ]
    },
```

The above example defines a secion for metric provider *dynatrace*. It contains a metric with the id *Avg_FailureRate_Carts* and query details that are specific to Dynatrace. Every metric provider can have their own set of query parameters. You also see that we can work with parameters which can be defined globally in the Shipyard file.

#### Performance Signature (=Threshold & Score)

While there are many approaches to evaluate metric values and whether they behave as expected or not (static thresholds, behavior, ...) we decided to start with static thresholds for the first iteration of Shipyard, allowing users to define upper and lower boundaries for warning and severe. If a metric doesn't exceed any boundary, it gets the full metric score. If it exceeds warning, it only gets half the score and if it exceeds severe it gets a score of 0. The maximum score for a metric has to be defined in Shipyard. Here is an example

```json
"signature": [
    {
        "metricsId": "Avg_FailureRate_Carts",
        "thresholds": {
            "upperSevere": 10,
            "upperWarning" : 5
        },
        "metricScore": 50
    },
```
The example above defines that *Avg_FailureRate_Carts* should get a score of 50 in case the value - once evaluated - is below 5. If the value is between 5 & 10 it will score 25 (half of 50) and if it exceeds 10 it will get 0 points. A signature can include several metric and threshold definitions. When evaluated, all metric values are compared against the threshold definition and an overall score is calculated. 

#### Gate Definition (= Tests & Acceptance Score)
The last piece of the puzzle is to define what tests to execute in a gate and what score needs to be achieved to accept the build and pass that gate successfully.
For this, we define a gate that includes a definition of a test to be executed and, once tests are executed, calculates the overall Acceptance Score of the Quality Gate based on the performance signature definition. Here is an example:

```json
"gate": {
    "tests": ["neotys.executor $testname"],
    "acceptanceScore": {
        "pass": 65,
        "warning": 45
    }
},
```
The example above defines a gate that will first trigger the neotys.executor which will run the defined test case. Upon successful completion the Shipyard Evaluator will calculate the overall acceptanceScore and matches it with any of the defined score labels. For example, if the overall score is >= 65 the deployment is considered **pass**. If it is between 45 and 65, it is considered **warning**. If it is below 45, it is considered **failed**.

## Implemention in keptn: Workflow
Evaluating Shipyard is a core capability of keptn. The following illustrates the general workflow from:

1. kicking off an executor (e.g., through a deployment event from CI or a request through the keptn-cli)
2. executing the tests specified in the gate
3. triggering the actual evaluation when tests are done -> this pulls data from metric source providers
4. sending final gate result 

![keptn Workflow](./shipyard/workflow.png)

## Usage through the keptn CLI
In order to provide Shipyard capabilities to other tools and users we provide a CLI that can kickoff the execution and is able to provide feedback on the result. Here is a proposal for these calls:

```console
$ keptn shipyard execute myshipyard.json
Started gate validation for myshipyard.json ...
Token: SHIPYARD-12345-123-ABCDE

$ keptn shipyard status SHIPYARD-12345-123-ABCDE
The crew has not yet been able to validate shipyard. Check back later!

$ keptn shipyard status SHIPYARD-12345-123-ABCDE
Gate Status: pass
Total Score: 70
```

Here is another option to specify the a custom callback:

```console
$ keptn shipyard execute myshipyard.json --r https://myshipyardcallback:8080/shipyardresult
Started gate validation for myshipyard.json ... registered result webhook https://myshipyardcallback:8080/shipyardresult
Token: SHIPYARD-12345-123-ABCDE
```

We are proposing a couple of parameters for the CLI to enable additonal use cases:
```
#1: Overwriting parameter values, e.g: pass in a different test or environment name 
--p parameter1=value1

#2: Getting the raw metric values, e.g: allows a CI Plugin to not only show final result but all evaluated data points
--output raw
```

## Additional Use Cases

In the shipyard folder you find additonal sample files for additional use cases that go beyond Quality Gates:
* [Automatic Endpoint Test Generation: shipyard_sockshop_carts_dev_perf.json](./shipyard/shipyard_sockshop_carts_dev_perf.json)

### Use Case: Automatic API Endpoint Test Generation
This use cases enables automatic generation of endpoint test cases that can either be used for functional health checks as well as for SLA validation in production!
```
    "endpoints": [ {
        "id": "postitems",
        "url": "/items",
        "method": "POST",
        "params": [{
            "itemid": "1"
        }, {
            "count": "2"
        }],
        "headers": [{
            "Content-Type": "application/json",
            "Cache-Control": "no-cache"
        }]
    }]
```
The example abovev allows e.g: a test executor to generate an API Endpoint test script on-the-fly and execute them as part of the quality gate test execution.
The same example can be used when deploying into production by setting up Synthetic Tests for these endpoints.

### Use Case: Automatic Test Scenario Generation
Building on top of Automatic API Endpoint definition, this use cases goes a step further and defines a testing scenarios. A Test Scenario is a sequence of endpoint API calls. This can be used for both function scenario testing as well as for load testing. 
```
    "scenarios": [{
        "id": "addremovecart",
        "steps": [{
                "endpointid": "postitems",
                "input": "body={productId=$PRODUCTID&count=$COUNT}",
                "output": "{totalItems: $$TOTALITEMS}",
                "validate": "$TOTALITEMS==$COUNT"
            },
            {
                "endpointid": "getitems",
                "output": "{totalItems: $TOTALITEMS}",
                "validate": "$TOTALITEMS==$COUNT"
            },
            {
                "endpointid": "postitems",
                "input": "body={productId=$PRODUCTID$count=0}",
                "output": "{totalItems: $$TOTALITEMS}",
                "validate": "$TOTALITEMS==0"
            }
        ],
        "behavior" : [
            {
                "id" : "10vu_5min_5min",
                "workload" : {
                    "initialvu" : 1,
                    "rampuptovu" : 10,
                    "rampuptime" : 5,
                    "steadystate" : 5
                },
                "expected" : {
                    "throughput" : 400
                }
            }
        ]
    }]
```
The example above defines a scenario that adds and removes an item from the shopping cart by calling the correct sequence of API Endpoints. Input parameters can be used as shown for our quality gates. We extend it with also output parameters which can then be used again as input parameters in subsequent calls int he scenarios.
The example above also shows that we can define different workload behaviors. This allows us to define different workloads, e.g: Single User Functional Check or 10 Virtual Users for 5 minutes.<|MERGE_RESOLUTION|>--- conflicted
+++ resolved
@@ -1,209 +1,192 @@
-# Shipyard
-Shipyard evolved out of the **Monitoring as Code** and **Performance Signature** work done by Dynatrace, Dynatrace customers & partners. Discussions and observations of what others have been doing in the market we came up with several use cases that Shipyard should support in the future. 
-
-<<<<<<< HEAD
-**Minimum Viable Product/Featureset: Automate Quality Gates**
-=======
-#### Minimum Viable Featureset: Automate Quality Gates
->>>>>>> 753bc055
-The most basic goal and *minimum viable feature* is defining the criteria for an automated quality gate as services get pushed through different deployment stages.
-
-#### Additional Use Cases: For future considerations
-All use cases were presented first at Neotys PAC 2019. See slides and video recording once published here: https://www.neotys.com/performance-advisory-council/andreas-grabner. To list a few:
-
-* Automated Test Generation
-* Automated Baseline Definition for Alerting
-* Automated Environment Health Checks
-* Automated Synthetic Production SLA Monitoring
-
-## Example Files
-In the shipyard subdirectory, you find two sample shipyard files that define two different types of quality gates: (1) a pure functional quality gate and (2) a qualty gate focused on performance:
-
-1. [shipyard_sockshop_carts_dev_func.json](./shipyard/shipyard_sockshop_carts_dev_func.json)
-2. [shipyard_sockshop_carts_dev_perf.json](./shipyard/shipyard_sockshop_carts_dev_perf.json)
-
-<<<<<<< HEAD
-## MVP Use Case: Automated Quality Gates
-Shipyard allows developers to define which tests to execute in a deployment stage and which metrics to evaluate to automatically quality rate the current build artifact/deployment. Shipyard therefore introduces the following concepts
-1. A definition of metrics to evaluate
-2. Thresholds and rating criteria for each metric
-3. The tests to execute after which these metrics get evaluated
-
-**Metric Sources**
-As metrics can come from all sorts of tools, e.g: APM, Infrasturcture Monitoring, Testing Tools, Cloud or PaaS Platforms ... we allow metrics to be provided by different metric providers, e.g: Dynatrace, Neoload, Prometheus, ...
-Here is an example section for metric sources:
-```
-=======
-## Automated Quality Gates
-Shipyard allows developers to define which tests to execute in a deployment stage and which metrics to evaluate to automatically quality rate the current build artifact/deployment. Shipyard therefore introduces the following concepts:
-
-* A definition of metrics to evaluate
-* Thresholds and rating criteria for each metric
-* Tests to execute after which these metrics get evaluated
-
-#### Metric Sources
-
-As metrics can come from all sorts of tools, e.g., APM, Infrasturcture Monitoring, Testing Tools, Cloud or PaaS Platforms, etc., we allow metrics to be provided by different metric providers, e.g., Dynatrace, Neoload, Prometheus, and so on. Here is an example section for metric sources:
-
-```json
->>>>>>> 753bc055
-"sources": [
-    {
-        "provider": "dynatrace",
-        "metrics": [
-            {
-                "id": "Avg_FailureRate_Carts",
-                "query": {
-                    "timeseriesId": "com.dynatrace.builtin:service.failurerate",
-                    "aggregation": "avg",
-                    "tags": ["service:$service", "app:$app", "environment:$environment"]
-                }
-            }
-        ]
-    },
-```
-
-The above example defines a secion for metric provider *dynatrace*. It contains a metric with the id *Avg_FailureRate_Carts* and query details that are specific to Dynatrace. Every metric provider can have their own set of query parameters. You also see that we can work with parameters which can be defined globally in the Shipyard file.
-
-#### Performance Signature (=Threshold & Score)
-
-While there are many approaches to evaluate metric values and whether they behave as expected or not (static thresholds, behavior, ...) we decided to start with static thresholds for the first iteration of Shipyard, allowing users to define upper and lower boundaries for warning and severe. If a metric doesn't exceed any boundary, it gets the full metric score. If it exceeds warning, it only gets half the score and if it exceeds severe it gets a score of 0. The maximum score for a metric has to be defined in Shipyard. Here is an example
-
-```json
-"signature": [
-    {
-        "metricsId": "Avg_FailureRate_Carts",
-        "thresholds": {
-            "upperSevere": 10,
-            "upperWarning" : 5
-        },
-        "metricScore": 50
-    },
-```
-The example above defines that *Avg_FailureRate_Carts* should get a score of 50 in case the value - once evaluated - is below 5. If the value is between 5 & 10 it will score 25 (half of 50) and if it exceeds 10 it will get 0 points. A signature can include several metric and threshold definitions. When evaluated, all metric values are compared against the threshold definition and an overall score is calculated. 
-
-#### Gate Definition (= Tests & Acceptance Score)
-The last piece of the puzzle is to define what tests to execute in a gate and what score needs to be achieved to accept the build and pass that gate successfully.
-For this, we define a gate that includes a definition of a test to be executed and, once tests are executed, calculates the overall Acceptance Score of the Quality Gate based on the performance signature definition. Here is an example:
-
-```json
-"gate": {
-    "tests": ["neotys.executor $testname"],
-    "acceptanceScore": {
-        "pass": 65,
-        "warning": 45
-    }
-},
-```
-The example above defines a gate that will first trigger the neotys.executor which will run the defined test case. Upon successful completion the Shipyard Evaluator will calculate the overall acceptanceScore and matches it with any of the defined score labels. For example, if the overall score is >= 65 the deployment is considered **pass**. If it is between 45 and 65, it is considered **warning**. If it is below 45, it is considered **failed**.
-
-## Implemention in keptn: Workflow
-Evaluating Shipyard is a core capability of keptn. The following illustrates the general workflow from:
-
-1. kicking off an executor (e.g., through a deployment event from CI or a request through the keptn-cli)
-2. executing the tests specified in the gate
-3. triggering the actual evaluation when tests are done -> this pulls data from metric source providers
-4. sending final gate result 
-
-![keptn Workflow](./shipyard/workflow.png)
-
-## Usage through the keptn CLI
-In order to provide Shipyard capabilities to other tools and users we provide a CLI that can kickoff the execution and is able to provide feedback on the result. Here is a proposal for these calls:
-
-```console
-$ keptn shipyard execute myshipyard.json
-Started gate validation for myshipyard.json ...
-Token: SHIPYARD-12345-123-ABCDE
-
-$ keptn shipyard status SHIPYARD-12345-123-ABCDE
-The crew has not yet been able to validate shipyard. Check back later!
-
-$ keptn shipyard status SHIPYARD-12345-123-ABCDE
-Gate Status: pass
-Total Score: 70
-```
-
-Here is another option to specify the a custom callback:
-
-```console
-$ keptn shipyard execute myshipyard.json --r https://myshipyardcallback:8080/shipyardresult
-Started gate validation for myshipyard.json ... registered result webhook https://myshipyardcallback:8080/shipyardresult
-Token: SHIPYARD-12345-123-ABCDE
-```
-
-We are proposing a couple of parameters for the CLI to enable additonal use cases:
-```
-#1: Overwriting parameter values, e.g: pass in a different test or environment name 
---p parameter1=value1
-
-#2: Getting the raw metric values, e.g: allows a CI Plugin to not only show final result but all evaluated data points
---output raw
-```
-
-## Additional Use Cases
-
-In the shipyard folder you find additonal sample files for additional use cases that go beyond Quality Gates:
-* [Automatic Endpoint Test Generation: shipyard_sockshop_carts_dev_perf.json](./shipyard/shipyard_sockshop_carts_dev_perf.json)
-
-### Use Case: Automatic API Endpoint Test Generation
-This use cases enables automatic generation of endpoint test cases that can either be used for functional health checks as well as for SLA validation in production!
-```
-    "endpoints": [ {
-        "id": "postitems",
-        "url": "/items",
-        "method": "POST",
-        "params": [{
-            "itemid": "1"
-        }, {
-            "count": "2"
-        }],
-        "headers": [{
-            "Content-Type": "application/json",
-            "Cache-Control": "no-cache"
-        }]
-    }]
-```
-The example abovev allows e.g: a test executor to generate an API Endpoint test script on-the-fly and execute them as part of the quality gate test execution.
-The same example can be used when deploying into production by setting up Synthetic Tests for these endpoints.
-
-### Use Case: Automatic Test Scenario Generation
-Building on top of Automatic API Endpoint definition, this use cases goes a step further and defines a testing scenarios. A Test Scenario is a sequence of endpoint API calls. This can be used for both function scenario testing as well as for load testing. 
-```
-    "scenarios": [{
-        "id": "addremovecart",
-        "steps": [{
-                "endpointid": "postitems",
-                "input": "body={productId=$PRODUCTID&count=$COUNT}",
-                "output": "{totalItems: $$TOTALITEMS}",
-                "validate": "$TOTALITEMS==$COUNT"
-            },
-            {
-                "endpointid": "getitems",
-                "output": "{totalItems: $TOTALITEMS}",
-                "validate": "$TOTALITEMS==$COUNT"
-            },
-            {
-                "endpointid": "postitems",
-                "input": "body={productId=$PRODUCTID$count=0}",
-                "output": "{totalItems: $$TOTALITEMS}",
-                "validate": "$TOTALITEMS==0"
-            }
-        ],
-        "behavior" : [
-            {
-                "id" : "10vu_5min_5min",
-                "workload" : {
-                    "initialvu" : 1,
-                    "rampuptovu" : 10,
-                    "rampuptime" : 5,
-                    "steadystate" : 5
-                },
-                "expected" : {
-                    "throughput" : 400
-                }
-            }
-        ]
-    }]
-```
-The example above defines a scenario that adds and removes an item from the shopping cart by calling the correct sequence of API Endpoints. Input parameters can be used as shown for our quality gates. We extend it with also output parameters which can then be used again as input parameters in subsequent calls int he scenarios.
+# Shipyard
+Shipyard evolved out of the **Monitoring as Code** and **Performance Signature** work done by Dynatrace, Dynatrace customers & partners. Discussions and observations of what others have been doing in the market we came up with several use cases that Shipyard should support in the future. 
+
+**Minimum Viable Product/Featureset: Automate Quality Gates**
+The most basic goal and *minimum viable feature* is defining the criteria for an automated quality gate as services get pushed through different deployment stages.
+
+#### Additional Use Cases: For future considerations
+All use cases were presented first at Neotys PAC 2019. See slides and video recording once published here: https://www.neotys.com/performance-advisory-council/andreas-grabner. To list a few:
+
+* Automated Test Generation
+* Automated Baseline Definition for Alerting
+* Automated Environment Health Checks
+* Automated Synthetic Production SLA Monitoring
+
+## Example Files
+In the shipyard subdirectory, you find two sample shipyard files that define two different types of quality gates: (1) a pure functional quality gate and (2) a qualty gate focused on performance:
+
+1. [shipyard_sockshop_carts_dev_func.json](./shipyard/shipyard_sockshop_carts_dev_func.json)
+2. [shipyard_sockshop_carts_dev_perf.json](./shipyard/shipyard_sockshop_carts_dev_perf.json)
+
+## MVP Use Case: Automated Quality Gates
+Shipyard allows developers to define which tests to execute in a deployment stage and which metrics to evaluate to automatically quality rate the current build artifact/deployment. Shipyard therefore introduces the following concepts:
+
+* A definition of metrics to evaluate
+* Thresholds and rating criteria for each metric
+* Tests to execute after which these metrics get evaluated
+
+#### Metric Sources
+
+As metrics can come from all sorts of tools, e.g., APM, Infrasturcture Monitoring, Testing Tools, Cloud or PaaS Platforms, etc., we allow metrics to be provided by different metric providers, e.g., Dynatrace, Neoload, Prometheus, and so on. Here is an example section for metric sources:
+
+```json
+"sources": [
+    {
+        "provider": "dynatrace",
+        "metrics": [
+            {
+                "id": "Avg_FailureRate_Carts",
+                "query": {
+                    "timeseriesId": "com.dynatrace.builtin:service.failurerate",
+                    "aggregation": "avg",
+                    "tags": ["service:$service", "app:$app", "environment:$environment"]
+                }
+            }
+        ]
+    },
+```
+
+The above example defines a secion for metric provider *dynatrace*. It contains a metric with the id *Avg_FailureRate_Carts* and query details that are specific to Dynatrace. Every metric provider can have their own set of query parameters. You also see that we can work with parameters which can be defined globally in the Shipyard file.
+
+#### Performance Signature (=Threshold & Score)
+
+While there are many approaches to evaluate metric values and whether they behave as expected or not (static thresholds, behavior, ...) we decided to start with static thresholds for the first iteration of Shipyard, allowing users to define upper and lower boundaries for warning and severe. If a metric doesn't exceed any boundary, it gets the full metric score. If it exceeds warning, it only gets half the score and if it exceeds severe it gets a score of 0. The maximum score for a metric has to be defined in Shipyard. Here is an example
+
+```json
+"signature": [
+    {
+        "metricsId": "Avg_FailureRate_Carts",
+        "thresholds": {
+            "upperSevere": 10,
+            "upperWarning" : 5
+        },
+        "metricScore": 50
+    },
+```
+The example above defines that *Avg_FailureRate_Carts* should get a score of 50 in case the value - once evaluated - is below 5. If the value is between 5 & 10 it will score 25 (half of 50) and if it exceeds 10 it will get 0 points. A signature can include several metric and threshold definitions. When evaluated, all metric values are compared against the threshold definition and an overall score is calculated. 
+
+#### Gate Definition (= Tests & Acceptance Score)
+The last piece of the puzzle is to define what tests to execute in a gate and what score needs to be achieved to accept the build and pass that gate successfully.
+For this, we define a gate that includes a definition of a test to be executed and, once tests are executed, calculates the overall Acceptance Score of the Quality Gate based on the performance signature definition. Here is an example:
+
+```json
+"gate": {
+    "tests": ["neotys.executor $testname"],
+    "acceptanceScore": {
+        "pass": 65,
+        "warning": 45
+    }
+},
+```
+The example above defines a gate that will first trigger the neotys.executor which will run the defined test case. Upon successful completion the Shipyard Evaluator will calculate the overall acceptanceScore and matches it with any of the defined score labels. For example, if the overall score is >= 65 the deployment is considered **pass**. If it is between 45 and 65, it is considered **warning**. If it is below 45, it is considered **failed**.
+
+## Implemention in keptn: Workflow
+Evaluating Shipyard is a core capability of keptn. The following illustrates the general workflow from:
+
+1. kicking off an executor (e.g., through a deployment event from CI or a request through the keptn-cli)
+2. executing the tests specified in the gate
+3. triggering the actual evaluation when tests are done -> this pulls data from metric source providers
+4. sending final gate result 
+
+![keptn Workflow](./shipyard/workflow.png)
+
+## Usage through the keptn CLI
+In order to provide Shipyard capabilities to other tools and users we provide a CLI that can kickoff the execution and is able to provide feedback on the result. Here is a proposal for these calls:
+
+```console
+$ keptn shipyard execute myshipyard.json
+Started gate validation for myshipyard.json ...
+Token: SHIPYARD-12345-123-ABCDE
+
+$ keptn shipyard status SHIPYARD-12345-123-ABCDE
+The crew has not yet been able to validate shipyard. Check back later!
+
+$ keptn shipyard status SHIPYARD-12345-123-ABCDE
+Gate Status: pass
+Total Score: 70
+```
+
+Here is another option to specify the a custom callback:
+
+```console
+$ keptn shipyard execute myshipyard.json --r https://myshipyardcallback:8080/shipyardresult
+Started gate validation for myshipyard.json ... registered result webhook https://myshipyardcallback:8080/shipyardresult
+Token: SHIPYARD-12345-123-ABCDE
+```
+
+We are proposing a couple of parameters for the CLI to enable additonal use cases:
+```
+#1: Overwriting parameter values, e.g: pass in a different test or environment name 
+--p parameter1=value1
+
+#2: Getting the raw metric values, e.g: allows a CI Plugin to not only show final result but all evaluated data points
+--output raw
+```
+
+## Additional Use Cases
+
+In the shipyard folder you find additonal sample files for additional use cases that go beyond Quality Gates:
+* [Automatic Endpoint Test Generation: shipyard_sockshop_carts_dev_perf.json](./shipyard/shipyard_sockshop_carts_dev_perf.json)
+
+### Use Case: Automatic API Endpoint Test Generation
+This use cases enables automatic generation of endpoint test cases that can either be used for functional health checks as well as for SLA validation in production!
+```
+    "endpoints": [ {
+        "id": "postitems",
+        "url": "/items",
+        "method": "POST",
+        "params": [{
+            "itemid": "1"
+        }, {
+            "count": "2"
+        }],
+        "headers": [{
+            "Content-Type": "application/json",
+            "Cache-Control": "no-cache"
+        }]
+    }]
+```
+The example abovev allows e.g: a test executor to generate an API Endpoint test script on-the-fly and execute them as part of the quality gate test execution.
+The same example can be used when deploying into production by setting up Synthetic Tests for these endpoints.
+
+### Use Case: Automatic Test Scenario Generation
+Building on top of Automatic API Endpoint definition, this use cases goes a step further and defines a testing scenarios. A Test Scenario is a sequence of endpoint API calls. This can be used for both function scenario testing as well as for load testing. 
+```
+    "scenarios": [{
+        "id": "addremovecart",
+        "steps": [{
+                "endpointid": "postitems",
+                "input": "body={productId=$PRODUCTID&count=$COUNT}",
+                "output": "{totalItems: $$TOTALITEMS}",
+                "validate": "$TOTALITEMS==$COUNT"
+            },
+            {
+                "endpointid": "getitems",
+                "output": "{totalItems: $TOTALITEMS}",
+                "validate": "$TOTALITEMS==$COUNT"
+            },
+            {
+                "endpointid": "postitems",
+                "input": "body={productId=$PRODUCTID$count=0}",
+                "output": "{totalItems: $$TOTALITEMS}",
+                "validate": "$TOTALITEMS==0"
+            }
+        ],
+        "behavior" : [
+            {
+                "id" : "10vu_5min_5min",
+                "workload" : {
+                    "initialvu" : 1,
+                    "rampuptovu" : 10,
+                    "rampuptime" : 5,
+                    "steadystate" : 5
+                },
+                "expected" : {
+                    "throughput" : 400
+                }
+            }
+        ]
+    }]
+```
+The example above defines a scenario that adds and removes an item from the shopping cart by calling the correct sequence of API Endpoints. Input parameters can be used as shown for our quality gates. We extend it with also output parameters which can then be used again as input parameters in subsequent calls int he scenarios.
 The example above also shows that we can define different workload behaviors. This allows us to define different workloads, e.g: Single User Functional Check or 10 Virtual Users for 5 minutes.