--- conflicted
+++ resolved
@@ -70,8 +70,6 @@
 	if params.Type != nil {
 		searchOptions["type"] = params.Type
 	}
-<<<<<<< HEAD
-=======
 	if params.Project != nil {
 		searchOptions["data.project"] = params.Project
 	}
@@ -81,7 +79,6 @@
 	if params.Service != nil {
 		searchOptions["data.service"] = params.Service
 	}
->>>>>>> 28558fda
 
 	var newNextPageKey int64
 	var nextPageKey int64 = 0
