basePath: /v1
definitions:
<<<<<<< HEAD
  models.Approval:
    properties:
      eventId:
        description: ID of the event
        type: string
      image:
        description: image
        type: string
      keptnContext:
        description: Keptn Context ID of the event
        type: string
      tag:
        description: tag
        type: string
      time:
        description: Time of the event
        type: string
=======
  models.CreateLogsRequest:
    properties:
      logs:
        description: logs
        items:
          $ref: '#/definitions/models.LogEntry'
        type: array
    type: object
  models.DeleteLogResponse:
>>>>>>> fb1f3a20
    type: object
  models.Error:
    properties:
      code:
        description: Error code
        type: integer
      message:
        description: |-
          Error message
          Required: true
        type: string
    type: object
  models.Event:
    properties:
      contenttype:
        description: contenttype
        type: string
      data:
        description: |-
          data
          Required: true
        type: object
      extensions:
        description: extensions
        type: object
      id:
        description: id
        type: string
      shkeptncontext:
        description: shkeptncontext
        type: string
      source:
        description: |-
          source
          Required: true
        type: string
      specversion:
        description: specversion
        type: string
      time:
        description: time
        type: string
      triggeredid:
        description: triggeredid
        type: string
      type:
        description: |-
          type
          Required: true
        type: string
    type: object
  models.EventContext:
    properties:
      eventId:
        description: ID of the event
        type: string
      keptnContext:
        description: Keptn Context ID of the event
        type: string
      time:
        description: Time of the event
        type: string
    type: object
  models.EventContextInfo:
    properties:
      eventId:
        description: ID of the event
        type: string
      keptnContext:
        description: Keptn Context ID of the event
        type: string
      time:
        description: Time of the event
        type: string
    type: object
  models.Events:
    properties:
      events:
        description: events
        items:
          $ref: '#/definitions/models.KeptnContextExtendedCE'
        type: array
      nextPageKey:
        description: Pointer to next page, base64 encoded
        type: string
      pageSize:
        description: Size of returned page
        type: number
      totalCount:
        description: Total number of resources
        type: number
    type: object
  models.ExpandedProject:
    properties:
      creationDate:
        description: Creation date of the project
        type: string
      gitRemoteURI:
        description: Git remote URI
        type: string
      gitUser:
        description: Git User
        type: string
      lastEventContext:
        $ref: '#/definitions/models.EventContext'
        description: last event context
      projectName:
        description: Project name
        type: string
      shipyard:
        description: Shipyard file content
        type: string
      shipyardVersion:
        description: Version of the shipyard file
        type: string
      stages:
        description: stages
        items:
          $ref: '#/definitions/models.ExpandedStage'
        type: array
    type: object
  models.ExpandedProjects:
    properties:
      nextPageKey:
        description: Pointer to next page, base64 encoded
        type: string
      pageSize:
        description: Size of returned page
        type: number
      projects:
        description: projects
        items:
          $ref: '#/definitions/models.ExpandedProject'
        type: array
      totalCount:
        description: Total number of projects
        type: number
    type: object
  models.ExpandedService:
    properties:
      creationDate:
        description: Creation date of the service
        type: string
      deployedImage:
        description: Currently deployed image
        type: string
      lastEventTypes:
        additionalProperties:
          $ref: '#/definitions/models.EventContext'
        description: last event types
        type: object
      openRemediations:
        description: open remediations
        items:
          $ref: '#/definitions/models.Remediation'
        type: array
      serviceName:
        description: Service name
        type: string
    type: object
  models.ExpandedServices:
    properties:
      nextPageKey:
        description: Pointer to next page, base64 encoded
        type: string
      pageSize:
        description: Size of returned page
        type: number
      services:
        description: projects
        items:
          $ref: '#/definitions/models.ExpandedService'
        type: array
      totalCount:
        description: Total number of projects
        type: number
    type: object
  models.ExpandedStage:
    properties:
      lastEventContext:
        $ref: '#/definitions/models.EventContext'
        description: last event context
      parentStages:
        description: Parent Stages
        items:
          type: string
        type: array
      services:
        description: services
        items:
          $ref: '#/definitions/models.ExpandedService'
        type: array
      stageName:
        description: Stage name
        type: string
    type: object
  models.GetLogsResponse:
    properties:
      logs:
        items:
          $ref: '#/definitions/models.LogEntry'
        type: array
      nextPageKey:
        type: integer
      pageSize:
        type: integer
      totalCount:
        type: integer
    type: object
  models.Integration:
    properties:
      id:
        type: string
      metadata:
        $ref: '#/definitions/models.MetaData'
      name:
        type: string
      subscription:
        $ref: '#/definitions/models.Subscription'
    type: object
  models.KeptnContextExtendedCE:
    properties:
      contenttype:
        description: contenttype
        type: string
      data:
        description: |-
          data
          Required: true
        type: object
      extensions:
        description: extensions
        type: object
      id:
        description: id
        type: string
      shkeptncontext:
        description: shkeptncontext
        type: string
      shkeptnspecversion:
        description: shkeptnspecversion
        type: string
      source:
        description: |-
          source
          Required: true
        type: string
      specversion:
        description: specversion
        type: string
      time:
        description: |-
          time
          Format: date-time
        type: string
      triggeredid:
        description: triggeredid
        type: string
      type:
        description: |-
          type
          Required: true
        type: string
    type: object
  models.KubernetesMetaData:
    properties:
      deploymentname:
        type: string
      namespace:
        type: string
      podname:
        type: string
    type: object
  models.LogEntry:
    properties:
      integrationid:
        type: string
      message:
        type: string
      shkeptncontext:
        type: string
      task:
        type: string
      time:
        type: string
      triggeredid:
        type: string
    type: object
  models.MetaData:
    properties:
      deplyomentname:
        type: string
      distributorversion:
        type: string
      hostname:
        type: string
      integrationversion:
        type: string
      kubernetesmetadata:
        $ref: '#/definitions/models.KubernetesMetaData'
      location:
        type: string
      status:
        type: string
    type: object
  models.Remediation:
    properties:
      action:
        description: Executed action
        type: string
      eventId:
        description: ID of the event
        type: string
      keptnContext:
        description: Keptn Context ID of the event
        type: string
      time:
        description: Time of the event
        type: string
      type:
        description: Type of the event
        type: string
    type: object
  models.SequenceState:
    properties:
      name:
        type: string
      project:
        type: string
      service:
        type: string
      shkeptncontext:
        type: string
      stages:
        items:
          $ref: '#/definitions/models.SequenceStateStage'
        type: array
      state:
        type: string
      time:
        type: string
    type: object
  models.SequenceStateEvaluation:
    properties:
      result:
        type: string
      score:
        type: number
    type: object
  models.SequenceStateEvent:
    properties:
      id:
        type: string
      time:
        type: string
      type:
        type: string
    type: object
  models.SequenceStateStage:
    properties:
      image:
        type: string
      latestEvaluation:
        $ref: '#/definitions/models.SequenceStateEvaluation'
      latestEvent:
        $ref: '#/definitions/models.SequenceStateEvent'
      latestFailedEvent:
        $ref: '#/definitions/models.SequenceStateEvent'
      name:
        type: string
    type: object
  models.SequenceStates:
    properties:
      nextPageKey:
        description: Pointer to next page
        type: integer
      pageSize:
        description: Size of returned page
        type: integer
      states:
        items:
          $ref: '#/definitions/models.SequenceState'
        type: array
      totalCount:
        description: Total number of events
        type: integer
    type: object
  models.Service:
    properties:
      creationDate:
        description: Creation date of the service
        type: string
      deployedImage:
        description: Currently deployed image
        type: string
      lastEventTypes:
        additionalProperties:
          $ref: '#/definitions/models.EventContextInfo'
        description: last event types
        type: object
      openApprovals:
        description: open approvals
        items:
          $ref: '#/definitions/models.Approval'
        type: array
      serviceName:
        description: Service name
        type: string
    type: object
  models.Stage:
    properties:
      services:
        description: services
        items:
          $ref: '#/definitions/models.Service'
        type: array
      stageName:
        description: Stage name
        type: string
    type: object
  models.Stages:
    properties:
      nextPageKey:
        description: Pointer to next page, base64 encoded
        type: string
      pageSize:
        description: Size of returned page
        type: number
      stages:
        description: stages
        items:
          $ref: '#/definitions/models.Stage'
        type: array
      totalCount:
        description: Total number of stages
        type: number
    type: object
  models.Subscription:
    properties:
      filter:
        $ref: '#/definitions/models.SubscriptionFilter'
      status:
        type: string
      topics:
        items:
          type: string
        type: array
    type: object
  models.SubscriptionFilter:
    properties:
      project:
        type: string
      service:
        type: string
      stage:
        type: string
    type: object
  operations.CreateEvaluationParams:
    properties:
      end:
        description: end
        example: 2021-01-02T15:10:00
        type: string
      labels:
        additionalProperties:
          type: string
        description: labels
        type: object
      start:
        description: start
        example: 2021-01-02T15:00:00
        type: string
      timeframe:
        description: timeframe
        example: 5m
        type: string
    type: object
  operations.CreateEvaluationResponse:
    properties:
      keptnContext:
        description: keptnContext
        type: string
    type: object
  operations.CreateProjectParams:
    properties:
      gitRemoteURL:
        description: git remote URL
        type: string
      gitToken:
        description: git token
        type: string
      gitUser:
        description: git user
        type: string
      name:
        description: name
        type: string
      shipyard:
        description: shipyard
        type: string
    type: object
  operations.CreateProjectResponse:
    type: object
  operations.CreateServiceParams:
    properties:
      serviceName:
        description: name
        type: string
    type: object
  operations.CreateServiceResponse:
    type: object
  operations.DeleteProjectResponse:
    properties:
      message:
        type: string
    type: object
  operations.DeleteServiceResponse:
    properties:
      message:
        type: string
    type: object
  operations.UpdateProjectParams:
    properties:
      gitRemoteURL:
        description: git remote URL
        type: string
      gitToken:
        description: git token
        type: string
      gitUser:
        description: git user
        type: string
      name:
        description: name
        type: string
      shipyard:
        description: shipyard
        type: string
    type: object
  operations.UpdateProjectResponse:
    type: object
info:
  contact:
    name: Keptn Team
    url: http://www.keptn.sh
  description: This is the API documentation of the Shipyard Controller.
  license:
    name: Apache 2.0
    url: http://www.apache.org/licenses/LICENSE-2.0.html
  title: Control Plane API
  version: "1.0"
paths:
  /event:
    post:
      consumes:
      - application/json
      description: Handle incoming cloud event
      parameters:
      - description: Event type
        in: body
        name: event
        required: true
        schema:
          $ref: '#/definitions/models.Event'
      produces:
      - application/json
      responses:
        "200":
          description: ok
        "400":
          description: Invalid payload
          schema:
            $ref: '#/definitions/models.Error'
        "500":
          description: Internal error
          schema:
            $ref: '#/definitions/models.Error'
      security:
      - ApiKeyAuth: []
      summary: Handle event
      tags:
      - Events
  /event/triggered/{eventType}:
    get:
      consumes:
      - application/json
      description: get triggered events by their type
      parameters:
      - description: Event type
        in: path
        name: eventType
        required: true
        type: string
      - description: Event ID
        in: query
        name: eventID
        type: string
      - description: Project
        in: query
        name: project
        type: string
      - description: Stage
        in: query
        name: stage
        type: string
      - description: Service
        in: query
        name: service
        type: string
      produces:
      - application/json
      responses:
        "200":
          description: ok
          schema:
            $ref: '#/definitions/models.Events'
        "400":
          description: Invalid payload
          schema:
            $ref: '#/definitions/models.Error'
        "500":
          description: Internal error
          schema:
            $ref: '#/definitions/models.Error'
      security:
      - ApiKeyAuth: []
      summary: Get triggered events
      tags:
      - Events
  /log:
    delete:
      consumes:
      - application/json
      description: Delete logs
      parameters:
      - description: integrationId
        in: query
        name: integrationId
        type: string
      - description: The from time stamp for fetching sequence states
        in: query
        name: fromTime
        type: string
      - description: The before time stamp for fetching sequence states
        in: query
        name: beforeTime
        type: string
      produces:
      - application/json
      responses:
        "200":
          description: ok
          schema:
            $ref: '#/definitions/models.DeleteLogResponse'
        "400":
          description: Invalid payload
          schema:
            $ref: '#/definitions/models.Error'
        "500":
          description: Internal error
          schema:
            $ref: '#/definitions/models.Error'
      security:
      - ApiKeyAuth: []
      summary: Delete logs
      tags:
      - Log
    get:
      consumes:
      - application/json
      description: Retrieve logs
      parameters:
      - description: integrationId
        in: query
        name: integrationId
        type: string
      - description: The from time stamp for fetching sequence states
        in: query
        name: fromTime
        type: string
      - description: The before time stamp for fetching sequence states
        in: query
        name: beforeTime
        type: string
      - description: The number of items to return
        in: query
        name: pageSize
        type: integer
      - description: Pointer to the next set of items
        in: query
        name: nextPageKey
        type: string
      produces:
      - application/json
      responses:
        "200":
          description: ok
          schema:
            $ref: '#/definitions/models.GetLogsResponse'
        "400":
          description: Invalid payload
          schema:
            $ref: '#/definitions/models.Error'
        "500":
          description: Internal error
          schema:
            $ref: '#/definitions/models.Error'
      security:
      - ApiKeyAuth: []
      summary: Retrieve logs
      tags:
      - Log
    post:
      consumes:
      - application/json
      description: Persist a list of log entries
      parameters:
      - description: Logs
        in: body
        name: integration
        required: true
        schema:
          $ref: '#/definitions/models.CreateLogsRequest'
      produces:
      - application/json
      responses:
        "200":
          description: ""
        "400":
          description: Invalid payload
          schema:
            $ref: '#/definitions/models.Error'
        "500":
          description: Internal error
          schema:
            $ref: '#/definitions/models.Error'
      security:
      - ApiKeyAuth: []
      summary: Persist a list of log entries
      tags:
      - Log
  /project:
    get:
      consumes:
      - application/json
      description: Get the list of all projects
      parameters:
      - description: The number of items to return
        in: query
        name: pageSize
        type: integer
      - description: Pointer to the next set of items
        in: query
        name: nextPageKey
        type: string
      - description: Disable sync of upstream repo before reading content
        in: query
        name: disableUpstreamSync
        type: boolean
      produces:
      - application/json
      responses:
        "200":
          description: ok
          schema:
            $ref: '#/definitions/models.ExpandedProjects'
        "500":
          description: Internal error
          schema:
            $ref: '#/definitions/models.Error'
      security:
      - ApiKeyAuth: []
      summary: Get all projects
      tags:
      - Projects
    post:
      consumes:
      - application/json
      description: Create a new project
      parameters:
      - description: Project
        in: body
        name: project
        required: true
        schema:
          $ref: '#/definitions/operations.CreateProjectParams'
      produces:
      - application/json
      responses:
        "201":
          description: ok
          schema:
            $ref: '#/definitions/operations.CreateProjectResponse'
        "400":
          description: Invalid payload
          schema:
            $ref: '#/definitions/models.Error'
        "500":
          description: Internal error
          schema:
            $ref: '#/definitions/models.Error'
      security:
      - ApiKeyAuth: []
      summary: Create a new project
      tags:
      - Projects
    put:
      consumes:
      - application/json
      description: Updates project
      parameters:
      - description: Project
        in: body
        name: project
        required: true
        schema:
          $ref: '#/definitions/operations.UpdateProjectParams'
      produces:
      - application/json
      responses:
        "200":
          description: ok
          schema:
            $ref: '#/definitions/operations.UpdateProjectResponse'
        "400":
          description: Invalid payload
          schema:
            $ref: '#/definitions/models.Error'
        "500":
          description: Internal error
          schema:
            $ref: '#/definitions/models.Error'
      security:
      - ApiKeyAuth: []
      summary: Updates a project
      tags:
      - Projects
  /project/{project}:
    delete:
      consumes:
      - application/json
      description: Delete a project
      parameters:
      - description: Project name
        in: path
        name: project
        required: true
        type: string
      produces:
      - application/json
      responses:
        "200":
          description: ok
          schema:
            $ref: '#/definitions/operations.DeleteProjectResponse'
        "400":
          description: Invalid payload
          schema:
            $ref: '#/definitions/models.Error'
        "500":
          description: Internal error
          schema:
            $ref: '#/definitions/models.Error'
      security:
      - ApiKeyAuth: []
      summary: Delete a project
      tags:
      - Projects
    get:
      consumes:
      - application/json
      description: Get a project by its name
      parameters:
      - description: The name of the project
        in: path
        name: project
        required: true
        type: string
      produces:
      - application/json
      responses:
        "200":
          description: ok
          schema:
            $ref: '#/definitions/models.ExpandedProject'
        "404":
          description: Not found
          schema:
            $ref: '#/definitions/models.Error'
        "500":
          description: Internal Error)
          schema:
            $ref: '#/definitions/models.Error'
      security:
      - ApiKeyAuth: []
      summary: Get a project by name
      tags:
      - Projects
  /project/{project}/service:
    post:
      consumes:
      - application/json
      description: Create a new service
      parameters:
      - description: Project
        in: path
        name: project
        required: true
        type: string
      - description: Project
        in: body
        name: service
        required: true
        schema:
          $ref: '#/definitions/operations.CreateServiceParams'
      produces:
      - application/json
      responses:
        "200":
          description: ok
          schema:
            $ref: '#/definitions/operations.CreateServiceResponse'
        "400":
          description: Invalid payload
          schema:
            $ref: '#/definitions/models.Error'
        "500":
          description: Internal error
          schema:
            $ref: '#/definitions/models.Error'
      security:
      - ApiKeyAuth: []
      summary: Create a new service
      tags:
      - Services
  /project/{project}/service/{service}:
    delete:
      consumes:
      - application/json
      description: Delete a service
      parameters:
      - description: Project
        in: path
        name: project
        required: true
        type: string
      - description: Service
        in: path
        name: service
        required: true
        type: string
      produces:
      - application/json
      responses:
        "200":
          description: ok
          schema:
            $ref: '#/definitions/operations.DeleteServiceResponse'
        "400":
          description: Invalid payload
          schema:
            $ref: '#/definitions/models.Error'
        "500":
          description: Internal error
          schema:
            $ref: '#/definitions/models.Error'
      security:
      - ApiKeyAuth: []
      summary: Delete a service
      tags:
      - Services
  /project/{project}/stage:
    get:
      consumes:
      - application/json
      description: Get the list of stages of a project
      parameters:
      - description: The name of the project
        in: path
        name: project
        required: true
        type: string
      - description: The number of items to return
        in: query
        name: pageSize
        type: integer
      - description: Pointer to the next set of items
        in: query
        name: nextPageKey
        type: string
      - description: Disable sync of upstream repo before reading content
        in: query
        name: disableUpstreamSync
        type: boolean
      produces:
      - application/json
      responses:
        "200":
          description: ok
          schema:
            $ref: '#/definitions/models.Stages'
        "404":
          description: Not found
          schema:
            $ref: '#/definitions/models.Error'
        "500":
          description: Internal error
          schema:
            $ref: '#/definitions/models.Error'
      security:
      - ApiKeyAuth: []
      summary: Get all stages of a project
      tags:
      - Stage
  /project/{project}/stage/{stage}:
    get:
      consumes:
      - application/json
      description: Get a stage of a project
      parameters:
      - description: The name of the project
        in: path
        name: project
        required: true
        type: string
      - description: The name of the stage
        in: path
        name: stage
        required: true
        type: string
      produces:
      - application/json
      responses:
        "200":
          description: ok
          schema:
            $ref: '#/definitions/models.ExpandedStage'
        "404":
          description: Not found
          schema:
            $ref: '#/definitions/models.Error'
        "500":
          description: Internal Error)
          schema:
            $ref: '#/definitions/models.Error'
      security:
      - ApiKeyAuth: []
      summary: Get a stage
      tags:
      - Projects
  /project/{project}/stage/{stage}/service:
    get:
      consumes:
      - application/json
      description: Gets all services of a stage in a project
      parameters:
      - description: Project
        in: path
        name: project
        required: true
        type: string
      - description: Stage
        in: path
        name: stage
        required: true
        type: string
      - description: The number of items to return
        in: query
        name: pageSize
        type: integer
      - description: Pointer to the next set of items
        in: query
        name: nextPageKey
        type: string
      produces:
      - application/json
      responses:
        "200":
          description: ok
          schema:
            $ref: '#/definitions/models.ExpandedServices'
        "400":
          description: Invalid payload
          schema:
            $ref: '#/definitions/models.Error'
        "500":
          description: Internal error
          schema:
            $ref: '#/definitions/models.Error'
      security:
      - ApiKeyAuth: []
      summary: Gets all services of a stage in a project
      tags:
      - Services
  /project/{project}/stage/{stage}/service/{service}:
    get:
      consumes:
      - application/json
      description: Gets a service by its name
      parameters:
      - description: Project
        in: path
        name: project
        required: true
        type: string
      - description: Stage
        in: path
        name: stage
        required: true
        type: string
      - description: Service
        in: path
        name: service
        required: true
        type: string
      produces:
      - application/json
      responses:
        "200":
          description: ok
          schema:
            $ref: '#/definitions/models.ExpandedService'
        "400":
          description: Invalid payload
          schema:
            $ref: '#/definitions/models.Error'
        "500":
          description: Internal error
          schema:
            $ref: '#/definitions/models.Error'
      security:
      - ApiKeyAuth: []
      summary: Gets a service by its name
      tags:
      - Services
  /project/{project}/stage/{stage}/service/{service}/evaluation:
    post:
      consumes:
      - application/json
      description: Trigger a new evaluation for a service within a project
      parameters:
      - description: Project
        in: path
        name: project
        required: true
        type: string
      - description: Stage
        in: path
        name: stage
        required: true
        type: string
      - description: Service
        in: path
        name: service
        required: true
        type: string
      - description: Evaluation
        in: body
        name: evaluation
        required: true
        schema:
          $ref: '#/definitions/operations.CreateEvaluationParams'
      produces:
      - application/json
      responses:
        "200":
          description: ok
          schema:
            $ref: '#/definitions/operations.CreateEvaluationResponse'
        "400":
          description: Invalid payload
          schema:
            $ref: '#/definitions/models.Error'
        "500":
          description: Internal error
          schema:
            $ref: '#/definitions/models.Error'
      security:
      - ApiKeyAuth: []
      summary: Trigger a new evaluation
      tags:
      - Evaluation
  /sequence/{project}:
    get:
      consumes:
      - application/json
      description: Get task sequence execution states
      parameters:
      - description: The project name
        in: path
        name: project
        type: string
      - description: The name of the sequence
        in: query
        name: name
        type: string
      - description: The state of the sequence (e.g., triggered, finished,...)
        in: query
        name: state
        type: string
      - description: 'The from time stamp for fetching sequence states (in ISO8601
          time format, e.g.: 2021-05-10T09:51:00.000Z)'
        in: query
        name: fromTime
        type: string
      - description: 'The before time stamp for fetching sequence states (in ISO8601
          time format, e.g.: 2021-05-10T09:51:00.000Z)'
        in: query
        name: beforeTime
        type: string
      - description: The number of items to return
        in: query
        name: pageSize
        type: integer
      - description: Pointer to the next set of items
        in: query
        name: nextPageKey
        type: string
      produces:
      - application/json
      responses:
        "200":
          description: ok
          schema:
            $ref: '#/definitions/models.SequenceStates'
        "400":
          description: Invalid payload
          schema:
            $ref: '#/definitions/models.Error'
        "500":
          description: Internal error
          schema:
            $ref: '#/definitions/models.Error'
      security:
      - ApiKeyAuth: []
      summary: Get task sequence execution states
      tags:
      - Sequence
  /uniform/registration:
    get:
      consumes:
      - application/json
      description: Retrieve uniform integrations
      parameters:
      - description: id
        in: query
        name: id
        type: string
      - description: name
        in: query
        name: name
        type: string
      - description: project
        in: query
        name: project
        type: string
      - description: stage
        in: query
        name: stage
        type: string
      - description: service
        in: query
        name: service
        type: string
      produces:
      - application/json
      responses:
        "200":
          description: ok
          schema:
            items:
              $ref: '#/definitions/models.Integration'
            type: array
        "400":
          description: Invalid payload
          schema:
            $ref: '#/definitions/models.Error'
        "500":
          description: Internal error
          schema:
            $ref: '#/definitions/models.Error'
      security:
      - ApiKeyAuth: []
      summary: Retrieve uniform integrations
      tags:
      - Uniform
    post:
      consumes:
      - application/json
      description: Register a uniform integration
      parameters:
      - description: Integration
        in: body
        name: integration
        required: true
        schema:
          $ref: '#/definitions/models.Integration'
      produces:
      - application/json
      responses:
        "200":
          description: ""
        "400":
          description: Invalid payload
          schema:
            $ref: '#/definitions/models.Error'
        "500":
          description: Internal error
          schema:
            $ref: '#/definitions/models.Error'
      security:
      - ApiKeyAuth: []
      summary: Register a uniform integration
      tags:
      - Uniform
  /uniform/registration/{id}:
    delete:
      consumes:
      - application/json
      description: Unregister a uniform integration
      parameters:
      - description: id
        in: path
        name: id
        required: true
        type: string
      produces:
      - application/json
      responses:
        "200":
          description: ""
        "400":
          description: Invalid payload
          schema:
            $ref: '#/definitions/models.Error'
        "500":
          description: Internal error
          schema:
            $ref: '#/definitions/models.Error'
      security:
      - ApiKeyAuth: []
      summary: Unregister a uniform integration
      tags:
      - Uniform
securityDefinitions:
  ApiKeyAuth:
    in: header
    name: x-token
    type: apiKey
swagger: "2.0"<|MERGE_RESOLUTION|>--- conflicted
+++ resolved
@@ -1,6 +1,5 @@
 basePath: /v1
 definitions:
-<<<<<<< HEAD
   models.Approval:
     properties:
       eventId:
@@ -18,7 +17,7 @@
       time:
         description: Time of the event
         type: string
-=======
+    type: object
   models.CreateLogsRequest:
     properties:
       logs:
@@ -28,7 +27,6 @@
         type: array
     type: object
   models.DeleteLogResponse:
->>>>>>> fb1f3a20
     type: object
   models.Error:
     properties:
