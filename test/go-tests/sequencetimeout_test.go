--- conflicted
+++ resolved
@@ -48,22 +48,10 @@
 	require.Nil(t, err)
 	require.Contains(t, output, "created successfully")
 
-<<<<<<< HEAD
-	t.Log("setting TASK_STARTED_WAIT_DURATION of shipyard controller to 10s")
-	// temporarily set the timeout value to a lower value
-	err = setShipyardControllerTaskTimeout(t, "10s")
+	setShipyardControllerTaskTimeout(t, "10s")
 	defer func() {
-		// increase the timeout value again
-		err = setShipyardControllerTaskTimeout(t, "20m")
-		require.Nil(t, err)
+		setShipyardControllerTaskTimeout(t, "20m")
 	}()
-	require.Nil(t, err)
-=======
-	setShipyardControllerTimeout(t, "10s")
-	defer func() {
-		setShipyardControllerTimeout(t, "20m")
-	}()
->>>>>>> 26756001
 
 	eventType := keptnv2.GetTriggeredEventType("dev.delivery")
 
@@ -103,7 +91,8 @@
 	t.Log("received the expected state!")
 }
 
-<<<<<<< HEAD
+
+
 func setShipyardControllerTaskTimeout(t *testing.T, timeoutValue string) error {
 	_, err := ExecuteCommand(fmt.Sprintf("kubectl -n %s set env deployment shipyard-controller TASK_STARTED_WAIT_DURATION=%s", GetKeptnNameSpaceFromEnv(), timeoutValue))
 	if err != nil {
@@ -120,21 +109,4 @@
 	<-time.After(10 * time.Second)
 	t.Log("waiting for shipyard controller pod to be ready again")
 	return WaitForPodOfDeployment("shipyard-controller")
-=======
-func setShipyardControllerTimeout(t *testing.T, timeoutValue string) {
-	t.Log("setting TASK_STARTED_WAIT_DURATION of shipyard controller to 10s")
-	// temporarily set the timeout value to a lower value
-	_, err := ExecuteCommand(fmt.Sprintf("kubectl -n %s set env deployment shipyard-controller TASK_STARTED_WAIT_DURATION=%s", GetKeptnNameSpaceFromEnv(), timeoutValue))
-	require.Nil(t, err)
-
-	t.Log("restarting shipyard controller pod")
-	err = RestartPod("shipyard-controller")
-	require.Nil(t, err)
-
-	// wait a bit to make sure we are waiting for the correct pod to be started
-	<-time.After(10 * time.Second)
-	t.Log("waiting for shipyard controller pod to be ready again")
-	err = WaitForPodOfDeployment("shipyard-controller")
-	require.Nil(t, err)
->>>>>>> 26756001
 }