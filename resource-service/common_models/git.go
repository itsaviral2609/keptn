--- conflicted
+++ resolved
@@ -55,11 +55,5 @@
 	if err != nil {
 		return kerrors.ErrCredentialsInvalidRemoteURL
 	}
-<<<<<<< HEAD
-	if g.HttpsAuth.Token == "" {
-		return kerrors.ErrCredentialsTokenMustNotBeEmpty
-	}
-=======
->>>>>>> a0d6768a
 	return nil
 }