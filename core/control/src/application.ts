<<<<<<< HEAD
import express = require("express");
import bodyParser = require("body-parser");
import serviceRouter = require("./routes/serviceRouter");
import appRouter = require("./routes/appRouter");
import requestLogger = require("./middleware/requestLogger");
=======
import express = require('express');
import bodyParser = require('body-parser');
import configRouter = require('./routes/configRouter');
import onboardRouter = require('./routes/onboardRouter');
import appRouter = require('./routes/appRouter');
import requestLogger = require('./middleware/requestLogger');
>>>>>>> 04d8e198
import authenticator = require('./middleware/authenticator');

export class WebApi {

<<<<<<< HEAD
    /**
     * @param app - express application
     */
    private configureMiddleware(app: express.Express) {
        app.use(bodyParser.json());
        app.use(requestLogger);
        // app.use(authenticator);
    }

    /**
     * @param app - express application
     */
    private configureRoutes(app: express.Express) {
        app.use("/service", serviceRouter );
        app.use("/app", appRouter );
=======
  /**
   * @param app - express application
   * @param port - port to listen on
   */
  constructor(private app: express.Express, private port: number) {
    this.configureMiddleware(app);
    this.configureRoutes(app);
  }

  /**
   * @param app - express application
   */
  private configureMiddleware(app: express.Express) {
    app.use(bodyParser.json());
    app.use(requestLogger);
    app.use(authenticator);
  }
>>>>>>> 04d8e198

  /**
   * @param app - express application
   */
  private configureRoutes(app: express.Express) {
    app.use('/config', configRouter);
    app.use('/onboard', onboardRouter);
    app.use('/app', appRouter);

    // mount more routers here
    // e.g. app.use("/organisation", organisationRouter);
  }

  public run() {
    this.app.listen(this.port);
  }
}<|MERGE_RESOLUTION|>--- conflicted
+++ resolved
@@ -1,38 +1,13 @@
-<<<<<<< HEAD
-import express = require("express");
-import bodyParser = require("body-parser");
-import serviceRouter = require("./routes/serviceRouter");
-import appRouter = require("./routes/appRouter");
-import requestLogger = require("./middleware/requestLogger");
-=======
 import express = require('express');
 import bodyParser = require('body-parser');
 import configRouter = require('./routes/configRouter');
 import onboardRouter = require('./routes/onboardRouter');
 import appRouter = require('./routes/appRouter');
 import requestLogger = require('./middleware/requestLogger');
->>>>>>> 04d8e198
 import authenticator = require('./middleware/authenticator');
 
 export class WebApi {
 
-<<<<<<< HEAD
-    /**
-     * @param app - express application
-     */
-    private configureMiddleware(app: express.Express) {
-        app.use(bodyParser.json());
-        app.use(requestLogger);
-        // app.use(authenticator);
-    }
-
-    /**
-     * @param app - express application
-     */
-    private configureRoutes(app: express.Express) {
-        app.use("/service", serviceRouter );
-        app.use("/app", appRouter );
-=======
   /**
    * @param app - express application
    * @param port - port to listen on
@@ -50,7 +25,6 @@
     app.use(requestLogger);
     app.use(authenticator);
   }
->>>>>>> 04d8e198
 
   /**
    * @param app - express application
