package cmd

import (
	"bytes"
	"fmt"
	"io/ioutil"
	"log"
	"os"
	"testing"
	"time"

	"github.com/cloudevents/sdk-go/pkg/cloudevents/types"
	"github.com/google/uuid"
	"github.com/keptn/keptn/cli/pkg/logging"
	"github.com/keptn/keptn/cli/utils/credentialmanager"
)

func init() {
	logging.InitLoggers(os.Stdout, os.Stdout, os.Stderr)
}

func newArtifactEvent(t *testing.T, eventFileName string, eventContent string) func() {
	time := types.Timestamp{Time: time.Now()}

	if eventContent == "" {
		eventContent = `{"id":"` + uuid.New().String() + `",
  "type":"sh.keptn.event.configuration.change",
  "specversion":"0.2",
  "source": "https://github.com/keptn/keptn/cli",
  "time":"` + time.String() + `",
  "contenttype":"application/json",
  "data":{
	   "project":"sockshop",
	   "service":"carts",
	   "valuesCanary": {
		   "image": "docker.io/keptnexamples/carts:0.9.1"
	  }
  }
}`
	}

<<<<<<< HEAD
	ioutil.WriteFile(eventFileName, []byte(eventContent), 0644)

	buf := new(bytes.Buffer)
	rootCmd.SetOutput(buf)

	return func() {
		os.Remove(eventFileName)
=======
	const tmpCE = "ce.json"
	err := ioutil.WriteFile(tmpCE, []byte(newArtifactEvent), 0644)
	if err != nil {
		log.Fatalf("An error occured: %v", err)
>>>>>>> e426200c
	}
}

// TestSendEvent tests the functionality to send an event defined in JSON file.
func TestSendEvent(t *testing.T) {
	const tmpCE = "ce.json"
	defer newArtifactEvent(t, tmpCE, "")

	credentialmanager.MockAuthCreds = true
	buf := new(bytes.Buffer)
	rootCmd.SetOutput(buf)

	args := []string{
		"send",
		"event",
		fmt.Sprintf("--file=%s", tmpCE),
		"--mock",
	}
	rootCmd.SetArgs(args)
	err := rootCmd.Execute()

	if err != nil {
		log.Fatalf("An error occured: %v", err)
	}
}

// TestSendEventAndOpenWebSocket tests the functionality to send an event defined in JSON file and to open a WebSocket communication
func TestSendEventAndOpenWebSocket(t *testing.T) {
	const tmpCE = "ce.json"
<<<<<<< HEAD
	defer newArtifactEvent(t, tmpCE, "")
=======
	err := ioutil.WriteFile(tmpCE, []byte(newArtifactEvent), 0644)
	if err != nil {
		log.Fatalf("An error occured: %v", err)
	}
>>>>>>> e426200c

	credentialmanager.MockAuthCreds = true
	buf := new(bytes.Buffer)
	rootCmd.SetOutput(buf)

	args := []string{
		"send",
		"event",
		fmt.Sprintf("--file=%s", tmpCE),
		"--stream-websocket",
		"--mock",
	}
	rootCmd.SetArgs(args)
	err := rootCmd.Execute()

	if err != nil {
		log.Fatalf("An error occured: %v", err)
	}
}<|MERGE_RESOLUTION|>--- conflicted
+++ resolved
@@ -39,7 +39,6 @@
 }`
 	}
 
-<<<<<<< HEAD
 	ioutil.WriteFile(eventFileName, []byte(eventContent), 0644)
 
 	buf := new(bytes.Buffer)
@@ -47,19 +46,13 @@
 
 	return func() {
 		os.Remove(eventFileName)
-=======
-	const tmpCE = "ce.json"
-	err := ioutil.WriteFile(tmpCE, []byte(newArtifactEvent), 0644)
-	if err != nil {
-		log.Fatalf("An error occured: %v", err)
->>>>>>> e426200c
 	}
 }
 
 // TestSendEvent tests the functionality to send an event defined in JSON file.
 func TestSendEvent(t *testing.T) {
-	const tmpCE = "ce.json"
-	defer newArtifactEvent(t, tmpCE, "")
+	const tmpCE = "newArtifactCE.json"
+	defer newArtifactEvent(t, tmpCE, "")()
 
 	credentialmanager.MockAuthCreds = true
 	buf := new(bytes.Buffer)
@@ -81,15 +74,8 @@
 
 // TestSendEventAndOpenWebSocket tests the functionality to send an event defined in JSON file and to open a WebSocket communication
 func TestSendEventAndOpenWebSocket(t *testing.T) {
-	const tmpCE = "ce.json"
-<<<<<<< HEAD
-	defer newArtifactEvent(t, tmpCE, "")
-=======
-	err := ioutil.WriteFile(tmpCE, []byte(newArtifactEvent), 0644)
-	if err != nil {
-		log.Fatalf("An error occured: %v", err)
-	}
->>>>>>> e426200c
+	const tmpCE = "newArtifactCE.json"
+	defer newArtifactEvent(t, tmpCE, "")()
 
 	credentialmanager.MockAuthCreds = true
 	buf := new(bytes.Buffer)
