package cmd

import (
	"errors"
	"fmt"
	"net/url"

	"github.com/cloudevents/sdk-go/pkg/cloudevents"
	"github.com/cloudevents/sdk-go/pkg/cloudevents/types"
	"github.com/google/uuid"
	"github.com/keptn/keptn/cli/utils"
	"github.com/keptn/keptn/cli/utils/credentialmanager"
	"github.com/spf13/cobra"
)

type configData struct {
	Org   *string `json:"org"`
	User  *string `json:"user"`
	Token *string `json:"token"`
}

var config configData

// configureCmd represents the configure command
var configureCmd = &cobra.Command{
	Use:   "configure",
	Short: "Configures the GitHub organization, the GitHub user, and the GitHub personal access token belonging to that user in the keptn installation.",
	Long: `Configures the GitHub organization, the GitHub user, and the GitHub personal access token belonging to that user in the keptn installation.

Example:
	keptn configure --org=MyOrg --user=keptnUser --token=XYZ`,
	SilenceUsage: true,
	RunE: func(cmd *cobra.Command, args []string) error {
		endPoint, apiToken, err := credentialmanager.GetCreds()
		if err != nil {
			return errors.New(authErrorMsg)
		}

		fmt.Println("Starting to configure the GitHub organization, the GitHub user, and the GitHub personal access token")

		source, _ := url.Parse("https://github.com/keptn/keptn/cli#configure")

		contentType := "application/json"
		event := cloudevents.Event{
			Context: cloudevents.EventContextV02{
				ID:          uuid.New().String(),
				Type:        "configure",
				Source:      types.URLRef{URL: *source},
				ContentType: &contentType,
			}.AsV02(),
			Data: config,
		}

		configURL := endPoint
		configURL.Path = "config"

<<<<<<< HEAD
		_, err = utils.Send(configURL, event, apiToken, utils.AddXKeptnSignatureHeader)
=======
		fmt.Println("Connecting to server ", endPoint.String())
		_, err = utils.Send(configURL, event, apiToken)
>>>>>>> 567df8aa
		if err != nil {
			fmt.Println("Configure was unsuccessful")
			return err
		}

		fmt.Println("Successfully configured the GitHub organization, the GitHub user, and the GitHub personal access token")
		return nil
	},
}

func init() {
	rootCmd.AddCommand(configureCmd)

	config.Org = configureCmd.Flags().StringP("org", "o", "", "The GitHub organization")
	configureCmd.MarkFlagRequired("org")
	config.User = configureCmd.Flags().StringP("user", "u", "", "The GitHub user")
	configureCmd.MarkFlagRequired("user")
	config.Token = configureCmd.Flags().StringP("token", "t", "", "The GitHub personal access token")
	configureCmd.MarkFlagRequired("token")
}<|MERGE_RESOLUTION|>--- conflicted
+++ resolved
@@ -54,12 +54,9 @@
 		configURL := endPoint
 		configURL.Path = "config"
 
-<<<<<<< HEAD
+		fmt.Println("Connecting to server ", endPoint.String())
 		_, err = utils.Send(configURL, event, apiToken, utils.AddXKeptnSignatureHeader)
-=======
-		fmt.Println("Connecting to server ", endPoint.String())
-		_, err = utils.Send(configURL, event, apiToken)
->>>>>>> 567df8aa
+
 		if err != nil {
 			fmt.Println("Configure was unsuccessful")
 			return err
